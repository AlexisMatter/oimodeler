# -*- coding: utf-8 -*-
"""model fitting"""
from multiprocessing import Pool

import corner
import emcee
import matplotlib as mpl
import matplotlib.pyplot as plt
from matplotlib import cm
import numpy as np
from scipy.optimize import minimize

from .oimParam import oimParam
from .oimSimulator import oimSimulator


class oimFitter(object):
    params = {}

    def __init__(self, *args, **kwargs):
        nargs = len(args)
        if nargs == 2:
            self.simulator = oimSimulator(args[0], args[1])
        elif nargs == 1:
            self.simulator = args[0]
        else:
            raise TypeError("Wrong number of arguments")

        try:
            self.dataTypes = kwargs.pop("dataTypes")
        except Exception:
            self.dataTypes = None

        self.data = self.simulator.data
        self.model = self.simulator.model
        self.pool = None
        self.isPrepared = False

        self._eval(**kwargs)

    def _eval(self, **kwargs):

        for key in self.params.keys():
            if key in kwargs.keys():
                self.params[key].value = kwargs.pop(key)
        return kwargs

    def prepare(self, **kwargs):
        self.freeParams = self.model.getFreeParameters()
        self.nfree = len(self.freeParams)

        self.limits = {}
        for key in self.freeParams:
            self.limits[key] = (self.freeParams[key].min,
                                self.freeParams[key].max)

        kwargs = self._eval(**kwargs)

        self.simulator.prepareData()
        kwargs = self._prepare(**kwargs)
        self.isPrepared = True
        return kwargs

    def run(self, **kwargs):
        if self.isPrepared == False:
            raise TypeError("Fitter not initialized")
        self._run(**kwargs)
        return kwargs

    def getResults(self,**kwargs):
        return 0

    def _prepare(self, **kwargs):
        return kwargs

    def _run(self, **kwargs):
        return kwargs


class oimFitterEmcee(oimFitter):
    def __init__(self, *args, **kwargs):

        self.params["nwalkers"] = oimParam(name="nwalkers", value=16, mini=1,
                                           description="Number of walkers")

        super().__init__(*args, **kwargs)

    def _prepare(self, **kwargs):

        if not ('init' in kwargs):
            init = 'random'
        else:
            init = kwargs.pop('init')
        if init == "random":
            self.initialParams = self._initRandom()
        elif init == "fixed":
            self.initialParams = self._initFixed()
        elif init == "gaussian":
            self.initialParams = self._initGaussian()

        if "moves" in kwargs:
            moves = kwargs.pop['moves']
        else:
            moves = [(emcee.moves.DEMove(), 0.8),
                     (emcee.moves.DESnookerMove(), 0.2)]

        if not ('samplerFile' in kwargs):
            samplerFile = None
        else:
            samplerFile = kwargs.pop('samplerFile')

        if samplerFile == None:
            self.sampler = emcee.EnsembleSampler(
                    self.params["nwalkers"].value, self.nfree,
                    self._logProbability, moves=moves, **kwargs)
        else:
            backend = emcee.backends.HDFBackend(samplerFile)
            self.sampler = emcee.EnsembleSampler(
                    self.params["nwalkers"].value, self.nfree,
                    self._logProbability, moves=moves,
                    backend=backend, **kwargs)
        return kwargs

    def _initGaussian(self):
        nw = self.params['nwalkers'].value
        initialParams = np.ndarray([nw, self.nfree])

        for iparam, parami in enumerate(self.freeParams.values()):
            initialParams[:, iparam] = \
                np.random.normal(parami.value, parami.error,
                                 self.params['nwalkers'].value)
        return initialParams

    def _initRandom(self):
        nw = self.params['nwalkers'].value
        initialParams = np.ndarray([nw, self.nfree])

        for iparam, parami in enumerate(self.freeParams.values()):
            initialParams[:, iparam] = np.random.random(
                self.params['nwalkers'].value)*(parami.max-parami.min)+parami.min

        return initialParams

    def _initFixed(self):
        nw = self.params['nwalkers'].value

        initialParams = np.ndarray([nw, self.nfree])

        for iparam, parami in enumerate(self.freeParams.values()):
            initialParams[:, iparam] = np.ones(nw)*parami.value

        return initialParams

    def _run(self, **kwargs):
        self.sampler.run_mcmc(self.initialParams, **kwargs)
        self.getResults()

        return kwargs

    def _logProbability(self, theta):
        for iparam, parami in enumerate(self.freeParams.values()):
            parami.value = theta[iparam]

        for i, key in enumerate(self.freeParams):
            val = theta[i]
            low, up = self.limits[key]
            if not low < val < up:
                return -np.inf

        self.simulator.compute(computeChi2=True, dataTypes=self.dataTypes)
        return -0.5 * self.simulator.chi2r

    def getResults(self, mode='best', discard=0, chi2limfact=20, **kwargs):
        chi2 = -2*self.sampler.get_log_prob(discard=discard, flat=True)
        chain = self.sampler.get_chain(discard=discard, flat=True)

        idx = np.where(chi2 <= chi2limfact*chi2.min())[0]
        chain2 = chain[idx, :]

        if mode == 'best':
            idx = np.argmin(chi2)
            res = chain[idx]
        elif mode == 'mean':
            res = np.mean(chain2, axis=0)
        elif mode == 'median':
            res = np.median(chain2, axis=0)
        else:
            raise NameError("'mode' should be either 'best', 'mean' or 'median'")

        nparam = chain.shape[1]
        err_m = np.ndarray([nparam])
        err_p = np.ndarray([nparam])
        for iparam in range(nparam):
            err_m[iparam] = np.abs(np.quantile(
                chain2[:, iparam], 0.16)-res[iparam])
            err_p[iparam] = np.abs(np.quantile(
                chain2[:, iparam], 0.84)-res[iparam])

        err = 0.5*(err_m+err_p)

        for iparam, parami in enumerate(self.freeParams.values()):
            parami.value = res[iparam]
            parami.error = err[iparam]

        self.simulator.compute(computeChi2=True, computeSimulatedData=True,
                               dataTypes=self.dataTypes)

        return res, err, err_m, err_p

    def cornerPlot(self, discard=0, chi2limfact=20, savefig=None, **kwargs):
        pnames = list(self.freeParams.keys())
        punits = [p.unit for p in list(self.freeParams.values())]

        kwargs0 = dict(quantiles=[0.16, 0.5, 0.84], show_titles=True,
                       bins=50, smooth=2, smooth1d=2, fontsize=8,
                       title_kwargs={'fontsize': 8}, use_math_text=True)
        kwargs = {**kwargs0, **kwargs}

        labels = []
        for namei, uniti in zip(pnames, punits):
            txt = namei
            if uniti.to_string() != "":
                txt += " ("+uniti.to_string()+")"
            labels.append(txt)

        c = self.sampler.get_chain(discard=discard, flat=True)
        chi2 = -2*self.sampler.get_log_prob(discard=discard, flat=True)

        idx = np.where(chi2 < chi2limfact*chi2.min())[0]
        c2 = c[idx, :]

        fig = corner.corner(c2, labels=labels, **kwargs)

        if savefig != None:
            plt.savefig(savefig)

        return fig, fig.axes

    def walkersPlot(self, savefig=None, chi2limfact=20, labelsize=10,
                       ncolors=128, **kwargs):
        fig, ax = plt.subplots(self.nfree, figsize=(10, 7), sharex=True)
        if self.nfree == 1:
            ax = np.array([ax])

        samples = self.sampler.get_chain()
        chi2 = -2*self.sampler.get_log_prob()
        pnames = list(self.freeParams.keys())
        punits = [p.unit for p in list(self.freeParams.values())]
        x = np.arange(chi2.shape[0])

        samples = self.sampler.get_chain()

        xm = np.outer(x, np.ones(chi2.shape[1]))
        chi2f = chi2.flatten()
        xf = xm.flatten()
        idx = np.argsort(-1*chi2f)

        chi2f = chi2f[idx]
        xf = xf[idx]
        samples = samples.reshape(
            [samples.shape[0]*samples.shape[1], samples.shape[2]])[idx, :]
<<<<<<< HEAD
        """
        idxCut=np.where(chi2f<chi2limfact*chi2.min())[0]
        print(idxCut)

        print(idxCut.shape)
        print(chi2f.shape)
        print(xf.shape)

        chi2f = chi2f[idxCut]
        xf = xf[idxCut]
        samples = samples[idxCut, :]
        """
        chi2min = chi2f.min()
        chi2max = chi2limfact*chi2min
        chi2bins = np.linspace(chi2max, chi2min, ncolors)
=======

        chi2min=chi2f.min()
        chi2max=chi2limfact*chi2min
        chi2bins=np.linspace(chi2max,chi2min,ncolors)
>>>>>>> 9360615e
        if 'cmap' in kwargs:
            cmap = cm.get_cmap(kwargs.pop('cmap'), ncolors)
        else:
            cmap = cm.get_cmap(mpl.rcParams['image.cmap'], ncolors)

        for i in range(self.nfree):
            for icol in range(ncolors):
<<<<<<< HEAD
                if icol != 0:
                    idxi = np.where((chi2f > chi2bins[icol])
                                    & (chi2f <= chi2bins[icol-1]))[0]
=======
                if icol!=0:
                    idxi=np.where((chi2f>chi2bins[icol]) & 
                                  (chi2f<=chi2bins[icol-1]))[0]
>>>>>>> 9360615e
                else:
                    idxi = np.where(chi2f > chi2bins[icol])[0]

                ax[i].scatter(xf[idxi], samples[idxi, i],
                              color=cmap(ncolors-icol-1),
                              marker=".", s=0.1, **kwargs)

            ax[i].set_xlim(0, np.max(xf))

            txt = pnames[i]

            unit_txt = ""
            if punits[i].to_string() != "":
                unit_txt += " ("+punits[i].to_string()+")"

            ax[i].set_ylabel(unit_txt)

            c = (np.max(samples[:, i])+np.min(samples[:, i]))/2
            ax[i].text(0.02*np.max(xf), c, txt, va="center", ha="left",
                       fontsize=labelsize, backgroundcolor=(1, 1, 1, 0.5))
            ax[i].yaxis.set_label_coords(-0.1, 0.5)

        norm = mpl.colors.Normalize(vmin=chi2min, vmax=chi2max)
        sm = cm.ScalarMappable(cmap=cmap, norm=norm)
        sm.set_array([])
        fig.colorbar(sm, ax=ax.ravel().tolist(), label="$\\chi^2_r$ ")
        # fig.colorbar(scale, ax=ax.ravel().tolist(), label="$\\chi^2_r$ ")

        ax[-1].set_xlabel("step number")

        if savefig != None:
            plt.savefig(savefig)

        return fig, ax


    def printResults(self,format=".5f",**kwargs):
    
        res=self.getResults(**kwargs)
        chi2r=self.simulator.chi2r
        pm=u'\xb1'
        for iparam,parami in enumerate(self.freeParams):
            print(f"{parami} = {res[0][iparam]:{format}} {pm} {res[3][iparam]:{format}} {self.freeParams[parami].unit}")
        print(f"chi2r = {chi2r:{format}}")
        
        

class oimFitterMinimize(oimFitter):
    def __init__(self, *args, **kwargs):

        self.params["method"] = oimParam(name="method", value=None, mini=1,
                                           description="Number of walkers")
        super().__init__(*args, **kwargs)
    
    def _prepare(self, **kwargs):
        self.initialParams = []
        if not ('initialParams' in kwargs):
            for iparam, parami in enumerate(self.freeParams.values()):
                self.initialParams.append(parami.value) 
        else:
            self.initialParams = kwargs['initialParams']
        return kwargs    
        
    def _getChi2r(self, theta):
        for iparam, parami in enumerate(self.freeParams.values()):
            parami.value = theta[iparam]
        self.simulator.compute(computeChi2=True,dataTypes = self.dataTypes)
        return self.simulator.chi2r
            
    def _run(self, **kwargs):
        self.res=minimize(self._getChi2r,self.initialParams)
        self.getResults()

        return kwargs
    
    def getResults(self,**kwargs):
        values=self.res.x
        errors=np.diag(self.res.hess_inv)**0.5
        for iparam, parami in enumerate(self.freeParams.values()):
            parami.value = values[iparam]
            parami.error = errors[iparam]

        self.simulator.compute(computeChi2=True, computeSimulatedData=True
                               ,dataTypes=self.dataTypes)
        
        return values, errors
    
    def printResults(self,format=".5f",**kwargs):
    
        res=self.getResults(**kwargs)
        chi2r=self.simulator.chi2r
        pm=u'\xb1'
        nfree = len(self.freeParams)
        print(f"Model : {self.model.shortname}")
        print(f"{nfree} free parameters fitted:")
        for iparam,parami in enumerate(self.freeParams):
            print(f"{parami} = {res[0][iparam]:{format}} {pm} {res[1][iparam]:{format}} {self.freeParams[parami].unit}")
        print(f"chi2r = {chi2r:{format}}")
        
        
        <|MERGE_RESOLUTION|>--- conflicted
+++ resolved
@@ -259,44 +259,21 @@
         xf = xf[idx]
         samples = samples.reshape(
             [samples.shape[0]*samples.shape[1], samples.shape[2]])[idx, :]
-<<<<<<< HEAD
-        """
-        idxCut=np.where(chi2f<chi2limfact*chi2.min())[0]
-        print(idxCut)
-
-        print(idxCut.shape)
-        print(chi2f.shape)
-        print(xf.shape)
-
-        chi2f = chi2f[idxCut]
-        xf = xf[idxCut]
-        samples = samples[idxCut, :]
-        """
-        chi2min = chi2f.min()
-        chi2max = chi2limfact*chi2min
-        chi2bins = np.linspace(chi2max, chi2min, ncolors)
-=======
 
         chi2min=chi2f.min()
         chi2max=chi2limfact*chi2min
         chi2bins=np.linspace(chi2max,chi2min,ncolors)
->>>>>>> 9360615e
         if 'cmap' in kwargs:
             cmap = cm.get_cmap(kwargs.pop('cmap'), ncolors)
         else:
             cmap = cm.get_cmap(mpl.rcParams['image.cmap'], ncolors)
 
         for i in range(self.nfree):
-            for icol in range(ncolors):
-<<<<<<< HEAD
+            for icol in range(ncolors):      
                 if icol != 0:
                     idxi = np.where((chi2f > chi2bins[icol])
                                     & (chi2f <= chi2bins[icol-1]))[0]
-=======
-                if icol!=0:
-                    idxi=np.where((chi2f>chi2bins[icol]) & 
-                                  (chi2f<=chi2bins[icol-1]))[0]
->>>>>>> 9360615e
+
                 else:
                     idxi = np.where(chi2f > chi2bins[icol])[0]
 
