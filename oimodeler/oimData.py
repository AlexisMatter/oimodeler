--- conflicted
+++ resolved
@@ -205,7 +205,6 @@
 
 
 class oimData(object):
-<<<<<<< HEAD
     """A class to hold and manipulate data"""
     def __init__(self, dataOrFilename=None, filt=None):
         self._data = []
@@ -225,31 +224,10 @@
 
         if dataOrFilename:
             self.addData(dataOrFilename)
-=======
-    """
-    A class to hold and manipulate data
-    """
-    def __init__(self,dataOrFilename=None,filt=None):
-        self._data=[]
-        self.dataInfo=[]
-        self.vect_u=None
-        self.vect_v=None
-        self.vect_wl=None
-        self.vect_dwl=None
-        self.vect_mjd=None
+            
         
-        self._prepared = False       
-        self._filter=filt
-        self._useFilter=False
-        self._filteredData = None
-        self._filteredDataReady = False
-        
-        if dataOrFilename:
-           self.addData(dataOrFilename,prepare=False) 
-        
-        if filt!=None:
+        if filt != None:
             self.setFilter(filt)
->>>>>>> a7d8e3f2
 
         self.prepareData()
 
@@ -262,47 +240,27 @@
                 self.applyFilter()
             return self._filteredData
 
-<<<<<<< HEAD
-    def addData(self, dataOrFilename):
+    def addData(self, dataOrFilename, prepare=True):
         if type(dataOrFilename) == type([]):
             for el in dataOrFilename:
-                self.addData(el)
+                self.addData(el, prepare=prepare))
         else:
             if type(dataOrFilename) == str:
                 self._data.append(fits.open(dataOrFilename))
             else:
                 self._data.append(dataOrFilename)
-            self._analyzeOIFitFile(self.data[-1])
-            self.prepared = False
-
-        self._filteredDataReady = False
-        self.prepareData()
-
-    def removeData(self, dataOrIndex):
-=======
-    def addData(self,dataOrFilename, prepare=True):
-        if type(dataOrFilename)==type([]):
-            for el in dataOrFilename:
-                self.addData(el, prepare=prepare)
-        else:        
-            if type(dataOrFilename)==str:
-                self._data.append(fits.open(dataOrFilename))
-            else:
-                self._data.append(dataOrFilename)
-
+        
         self.prepared = False
         self._filteredDataReady = False
         
         if prepare == True:
             self.prepareData()
-        
-    def removeData(self,dataOrIndex):
->>>>>>> a7d8e3f2
+
+    def removeData(self, dataOrIndex):
         self._prepared = False
         self._filteredDataReady = False
         self.prepareData()
 
-<<<<<<< HEAD
     def setFilter(self, filt=None, useFilter=True):
         self._filter = filt
         self._filteredDataReady = False
@@ -310,15 +268,7 @@
 
     def applyFilter(self):
         self._filteredData = []
-=======
-    def setFilter(self,filt=None,useFilter=True):
-        self._filter=filt
-        self._filteredDataReady = False
-        self.useFilter=useFilter
-
-    def applyFilter(self):
-        self._filteredData=[]
->>>>>>> a7d8e3f2
+
         for data in self._data:
             self._filteredData.append(hdulistDeepCopy(data))
 
@@ -338,7 +288,6 @@
         if val == True:
             if self._filteredDataReady == False:
                 self.applyFilter()
-<<<<<<< HEAD
 
     def _analyzeOIFitFile(self, data):
         dataInfo = []
@@ -362,9 +311,10 @@
                 info["data"] = oimDataCheckData(arri)
             if info:
                 dataInfo.append(info)
-        self.dataInfo.append(dataInfo)
+        self.dataInfo = dataInfo
 
     def prepareData(self):
+        self._analyzeOIFitFile(self.data)
         self.vect_u = np.array([])
         self.vect_v = np.array([])
         self.vect_wl = np.array([])
@@ -387,61 +337,7 @@
 
         for idata, datai in enumerate(self.data):
             # print("File {}".format(idata))
-=======
-        
-    def _analyzeOIFitFile(self,data):
-        dataInfo=[]
-        for datai in data:
-            for iarr,arri in enumerate(datai):
-                info=None
-                if arri.name in _oimDataTypeArr:
-                    info={'arr':arri.name, 'idx':iarr}
-                    cdata=oimDataCheckData(arri)
-                    if arri.name=="OI_VIS2":
-                        nB=np.shape(arri.data["VIS2DATA"])
-                    if arri.name=="OI_VIS":
-                        nB=np.shape(arri.data["VISAMP"])
-                    if arri.name=="OI_T3": 
-                        nB=np.shape(arri.data["T3AMP"])
-                    if arri.name=="OI_FLUX": 
-                        try:
-                            nB=np.shape(arri.data["FLUXDATA"])
-                        except:
-                            nB=np.shape(arri.data["FLUX"])
-                        
-                    info["nB"]=nB
-                    cdata=oimDataCheckData(arri)
-                    info["data"]=cdata
-                if info:
-                    dataInfo.append(info)
-        
-        self.dataInfo=dataInfo
-
-    def prepareData(self):
-        self._analyzeOIFitFile(self.data)
-        self.vect_u=np.array([])
-        self.vect_v=np.array([])
-        self.vect_wl=np.array([])
-        self.vect_dwl=np.array([])
-        self.vect_mjd=np.array([])
-                   
-        self.struct_u=[]
-        self.struct_v=[]
-        self.struct_wl=[]
-        self.struct_dwl=[]
-        self.struct_mjd=[]
-        self.struct_nB=[]
-        self.struct_nwl=[]
-        self.struct_val=[]
-        self.struct_err=[]  
-        self.struct_flag=[]
-        self.struct_arrNum=[]
-        self.struct_arrType=[]
-        self.struct_dataType=[]
-        
-        for idata,datai in enumerate(self.data):
-            #print("File {}".format(idata))
->>>>>>> a7d8e3f2
+
             self.struct_u.append([])
             self.struct_v.append([])
             self.struct_wl.append([])
@@ -497,7 +393,6 @@
                     self.struct_err[-1].append(err)
                     self.struct_flag[-1].append(flag)
         self._prepared = True
-<<<<<<< HEAD
 
     def writeto(self, filename=None, overwrite=False, directory=None):
         ndata = len(self.data)
@@ -505,16 +400,7 @@
             if filename != None:
                 if ndata == 1:
                     filenamei = filename
-=======
-        
-    def writeto(self,filename=None,overwrite=False,directory=None):
-        ndata=len(self.data)
-        for idata,datai in enumerate(self.data):
-            if filename!= None:
-                if ndata==1:
-                    filenamei=filename
-
->>>>>>> a7d8e3f2
+
                 else:
                     filenamei = "{}_{}.fits".format(
                         os.path.splitext(filename)[0], idata)
