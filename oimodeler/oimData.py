--- conflicted
+++ resolved
@@ -289,17 +289,7 @@
         for iarr, arri in enumerate(data):
             info = None
             if arri.name in _oimDataTypeArr:
-<<<<<<< HEAD
-                info = {'arr': arri.name, 'idx': iarr}
-                cdata = oimDataCheckData(arri)
-                if arri.name == "OI_VIS2":
-                    nB = np.shape(arri.data["VIS2DATA"])
-                if arri.name == "OI_VIS":
-                    nB = np.shape(arri.data["VISAMP"])
-                if arri.name == "OI_T3":
-                    nB = np.shape(arri.data["T3AMP"])
-                if arri.name == "OI_FLUX":
-=======
+
                 info={'arr':arri.name, 'idx':iarr}
                 if arri.name=="OI_VIS2":
                     nB=np.shape(arri.data["VIS2DATA"])
@@ -308,22 +298,14 @@
                 if arri.name=="OI_T3": 
                     nB=np.shape(arri.data["T3AMP"])
                 if arri.name=="OI_FLUX": 
->>>>>>> 5b3f2b84
                     try:
                         nB = np.shape(arri.data["FLUXDATA"])
                     except:
-<<<<<<< HEAD
-                        nB = np.shape(arri.data["FLUX"])
-
-                info["nB"] = nB
-                cdata = oimDataCheckData(arri)
-                info["data"] = cdata
-=======
                         nB=np.shape(arri.data["FLUX"])
                     
                 info["nB"]=nB
                 info["data"]=oimDataCheckData(arri)
->>>>>>> 5b3f2b84
+
             if info:
                 dataInfo.append(info)
 
